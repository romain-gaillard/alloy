--- conflicted
+++ resolved
@@ -4,11 +4,7 @@
 description: Grafana Alloy is a flexible, performant, vendor-neutral, telemetry collector
 weight: 350
 cascade:
-<<<<<<< HEAD
   ALLOY_RELEASE: $ALLOY_VERSION
-=======
-  AGENT_RELEASE: v0.40.2
->>>>>>> b827bad6
   OTEL_VERSION: v0.87.0
   PRODUCT_NAME: Grafana Alloy
   PRODUCT_ROOT_NAME: Alloy
@@ -78,10 +74,6 @@
 
 A new minor release is planned every six weeks for the entire {{< param "PRODUCT_NAME" >}}.
 
-<<<<<<< HEAD
-The release cadence is best-effort: releases may be moved forwards or backwards if needed.
-The planned release dates for future minor releases do not change if one minor release is moved.
-=======
 The release cadence is best-effort: if necessary, releases may be performed
 outside of this cadence, or a scheduled release date can be moved forwards or
 backwards.
@@ -90,7 +82,6 @@
 OpenTelemetry Collector code if new versions are available. Minor releases
 published outside of the release cadence may not include these dependency
 updates.
->>>>>>> b827bad6
 
 Patch and security releases may be created at any time.
 
