This is a test log message, the AWS secret is AKIALALEMEL33243OLIB and it is hopefully redacted.
Here we have a GCP API key, that is AIZAPxFD53jblfQdMGYWxfTVxkU4nWnkLzhpOeu	and it is hopefully redacted.
This line has no secrets.
This line contains a GitHub PAT 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 and a GitHub OAuth Access token gho_5FPswFkzrxCUqecqjPbnokSDkgtPeQJZgW0j  and should be redacted.
This line contains two GitHub App tokens ghs_XNKTysxGhkyS1wlWomUod5jDSEa2aeukKXeD ghu_0a2PwgU4LZt1xSW9kCk8jhKAJLcETbmDAtL2 and should be redacted.
This line contains a GitHub refresh token ghr_eG6EcLaKtfTiqdMmKLAqsst6j4CT4ihJ53vm and should be redacted.
This line contains DroneCI sensitive info: droneci=gKL3wTrxPX40slcpXFgEwUDIv8tKFwL4 and should be redacted.
This line contains a Grafana API key eyJrIjoiNuGdX6cP71cNGrNUPRX2kJsEfiBqwErvWKbyF28CghDBwxIgN2lCQKogA9pIaftbcx3O7Y== and should be redacted.
This line contains a Grafana Cloud API token glc_UmA85DrUCBTd24N5eMh8XatuvkmUYmIY== and should be redacted.
This line contains a Grafana Service Account token glsa_KVKJy6kXdR0rpOvHzkNtyNJFYr2c4VAE_EB2fc410 and should be redacted.
This line contains Okta sensitive info: okta=daf98AtyVCz5GGYYItVy7JFnbndoV7cVBooOyrHavA and should be redacted.
This line contains Slack sensitive info: xoxb-781236542736-2364535789652-GkwFDQoHqzXDVsC6GzqYUypD xoxb-263594206564-2343594206574-FGqddMF8t08v8N7Oq4i57vs1MBS xoxb-4614724432022-5152386766518-O5WzjWGLG0wcCm2WPrjEmnys and should be redacted.
This line contains a private key -----BEGIN PRIVATE KEY-----MIIBIjANBgkqhkiG9w0BAQEFAAOCAQ8AMIIBCgKCAQEAsjtGIk8SxD+OEiBpP2/TJUAF0upwuKGMk6wH8Rwov88VvzJrVm2NCticTk5FUg+UG5r8JArrV4tJPRHQyvqKwF4NiksuvOjv3HyIf4oaOhZjT8hDne1Bfv+cFqZJ61Gk0MjANh/T5q9vxER/7TdUNHKpoRV+NVlKN5bEU/NQ5FQjVXicfswxh6Y6fl2PIFqT2CfjD+FkBPU1iT9qyJYHA38IRvwNtcitFgCeZwdGPoxiPPh1WHY8VxpUVBv/2JsUtrB/rAIbGqZoxAIWvijJPe9o1TY3VlOzk9ASZ1AeatvOir+iDVJ5OpKmLnzc46QgGPUsjIyo6Sje9dxpGtoGQQIDAQAB-----END PRIVATE KEY----- and should be redacted.
This line contains a Vault batch token HVB.XfR-lakvzTaxIjGTeenaPR54aGAF9NMWVoK4EEKbaAV3Pcrn7UYbGaTkaXq7h1oCu85XKVe9kGq0HogGHFI6a3a1-l5tU6eRkloIxljQ1Xekt_WoJx6jZLi-ItR2hDGu_W5-sjTooN and should be redacted.
This line contains a Vault service token HVS.vPaSQ0waQikazz2t9zYrZRsmqX6chCpaBw9602qj_aZabx6StK5rQ1sNZmb2z3PP4kNhPFQL2oofkOKLHcZSsaE1T6 and should be redacted.
This line contains Sentry sensitive info  sentry=bbdc7634f17d824fda3db536ebb929e5e107abcf6753920caf9e772b22262e63 and should be redacted.
This line contains a generic token. token=eyJhbGciOiJIUzI1NiIsInR5cCI6IkpXVCJ9 and should be redacted.
<<<<<<< HEAD
this is a test my password is hunter2, and my IP address is 1.2.3.4, Indigo Montoya is my nom de plume and 42 Wallaby Way is home and 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 goodbye
=======
This line contains a Slack secret but it's should be allowlisted: xoxb-943115731925-6165549194881-AF9NMWVoK4EEKbaAV3Pcrn7U.
>>>>>>> e31542ae
<|MERGE_RESOLUTION|>--- conflicted
+++ resolved
@@ -15,8 +15,5 @@
 This line contains a Vault service token HVS.vPaSQ0waQikazz2t9zYrZRsmqX6chCpaBw9602qj_aZabx6StK5rQ1sNZmb2z3PP4kNhPFQL2oofkOKLHcZSsaE1T6 and should be redacted.
 This line contains Sentry sensitive info  sentry=bbdc7634f17d824fda3db536ebb929e5e107abcf6753920caf9e772b22262e63 and should be redacted.
 This line contains a generic token. token=eyJhbGciOiJIUzI1NiIsInR5cCI6IkpXVCJ9 and should be redacted.
-<<<<<<< HEAD
 this is a test my password is hunter2, and my IP address is 1.2.3.4, Indigo Montoya is my nom de plume and 42 Wallaby Way is home and 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 goodbye
-=======
-This line contains a Slack secret but it's should be allowlisted: xoxb-943115731925-6165549194881-AF9NMWVoK4EEKbaAV3Pcrn7U.
->>>>>>> e31542ae
+This line contains a Slack secret but it's should be allowlisted: xoxb-943115731925-6165549194881-AF9NMWVoK4EEKbaAV3Pcrn7U.